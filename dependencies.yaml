--- conflicted
+++ resolved
@@ -175,17 +175,10 @@
   build_pylibraft:
     common:
       - output_types: [conda]
-<<<<<<< HEAD
-        packages:
-          - &rmm_conda rmm==23.10.*
-      - output_types: requirements
-        packages:
-=======
         packages:
           - &rmm_conda rmm==23.12.*
       - output_types: requirements
         packages:
->>>>>>> 2a7a8695
           # pip recognizes the index as a global option for the requirements.txt file
           # This index is needed for rmm-cu{11,12}.
           - --extra-index-url=https://pypi.nvidia.com
@@ -203,20 +196,12 @@
         matrices:
           - matrix: {cuda: "12.2"}
             packages: &build_pylibraft_packages_cu12
-<<<<<<< HEAD
-              - &rmm_cu12 rmm-cu12==23.10.*
-=======
               - &rmm_cu12 rmm-cu12==23.12.*
->>>>>>> 2a7a8695
           - {matrix: {cuda: "12.1"}, packages: *build_pylibraft_packages_cu12}
           - {matrix: {cuda: "12.0"}, packages: *build_pylibraft_packages_cu12}
           - matrix: {cuda: "11.8"}
             packages: &build_pylibraft_packages_cu11
-<<<<<<< HEAD
-              - &rmm_cu11 rmm-cu11==23.10.*
-=======
               - &rmm_cu11 rmm-cu11==23.12.*
->>>>>>> 2a7a8695
           - {matrix: {cuda: "11.5"}, packages: *build_pylibraft_packages_cu11}
           - {matrix: {cuda: "11.4"}, packages: *build_pylibraft_packages_cu11}
           - {matrix: {cuda: "11.2"}, packages: *build_pylibraft_packages_cu11}
@@ -452,35 +437,21 @@
       - output_types: [conda, pyproject]
         packages:
           - dask==2023.9.2
-<<<<<<< HEAD
-          - dask-cuda==23.10.*
-=======
           - dask-cuda==23.12.*
->>>>>>> 2a7a8695
           - distributed==2023.9.2
           - joblib>=0.11
           - numba>=0.57
           - *numpy
-<<<<<<< HEAD
-=======
           - ucx-py==0.35.*
->>>>>>> 2a7a8695
       - output_types: conda
         packages:
           - dask-core==2023.9.2
           - ucx>=1.13.0
           - ucx-proc=*=gpu
-<<<<<<< HEAD
-          - &ucx_py_conda ucx-py==0.34.*
-      - output_types: pyproject
-        packages:
-          - &pylibraft_conda pylibraft==23.10.*
-=======
           - &ucx_py_conda ucx-py==0.35.*
       - output_types: pyproject
         packages:
           - &pylibraft_conda pylibraft==23.12.*
->>>>>>> 2a7a8695
       - output_types: requirements
         packages:
           # pip recognizes the index as a global option for the requirements.txt file
@@ -491,24 +462,14 @@
         matrices:
           - matrix: {cuda: "12.2"}
             packages: &run_raft_dask_packages_cu12
-<<<<<<< HEAD
-              - &pylibraft_cu12 pylibraft-cu12==23.10.*
-              - &ucx_py_cu12 ucx-py-cu12==0.34.*
-=======
               - &pylibraft_cu12 pylibraft-cu12==23.12.*
               - &ucx_py_cu12 ucx-py-cu12==0.35.*
->>>>>>> 2a7a8695
           - {matrix: {cuda: "12.1"}, packages: *run_raft_dask_packages_cu12}
           - {matrix: {cuda: "12.0"}, packages: *run_raft_dask_packages_cu12}
           - matrix: {cuda: "11.8"}
             packages: &run_raft_dask_packages_cu11
-<<<<<<< HEAD
-              - &pylibraft_cu11 pylibraft-cu11==23.10.*
-              - &ucx_py_cu11 ucx-py-cu11==0.34.*
-=======
               - &pylibraft_cu11 pylibraft-cu11==23.12.*
               - &ucx_py_cu11 ucx-py-cu11==0.35.*
->>>>>>> 2a7a8695
           - {matrix: {cuda: "11.5"}, packages: *run_raft_dask_packages_cu11}
           - {matrix: {cuda: "11.4"}, packages: *run_raft_dask_packages_cu11}
           - {matrix: {cuda: "11.2"}, packages: *run_raft_dask_packages_cu11}
