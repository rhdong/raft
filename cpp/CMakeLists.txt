--- conflicted
+++ resolved
@@ -13,13 +13,9 @@
 set(RAPIDS_VERSION "23.10")
 set(RAFT_VERSION "23.10.00")
 
-<<<<<<< HEAD
 option(DISABLE_CUDA "Disable CUDA" OFF)
 
-cmake_minimum_required(VERSION 3.23.1 FATAL_ERROR)
-=======
 cmake_minimum_required(VERSION 3.26.4 FATAL_ERROR)
->>>>>>> 25b6916a
 include(../fetch_rapids.cmake)
 include(rapids-cmake)
 include(rapids-cpm)
@@ -41,7 +37,6 @@
   )
 endif()
 
-
 # Write the version header
 rapids_cmake_write_version_file(include/raft/version_config.hpp)
 
@@ -291,12 +286,8 @@
 set_target_properties(raft_compiled PROPERTIES EXPORT_NAME compiled)
 
 if(RAFT_COMPILE_LIBRARY)
-<<<<<<< HEAD
   if(DISABLE_CUDA)
-    add_library(
-      raft_lib
-      src/core/logger.cpp
-    )
+    add_library(raft_lib src/core/logger.cpp)
     set_target_properties(
       raft_lib
       PROPERTIES OUTPUT_NAME raft
@@ -354,6 +345,30 @@
       src/neighbors/brute_force_knn_int64_t_float_uint32_t.cu
       src/neighbors/brute_force_knn_int_float_int.cu
       src/neighbors/brute_force_knn_uint32_t_float_uint32_t.cu
+      src/neighbors/detail/cagra/search_multi_cta_float_uint32_dim128_t8.cu
+      src/neighbors/detail/cagra/search_multi_cta_float_uint32_dim256_t16.cu
+      src/neighbors/detail/cagra/search_multi_cta_float_uint32_dim512_t32.cu
+      src/neighbors/detail/cagra/search_multi_cta_float_uint32_dim1024_t32.cu
+      src/neighbors/detail/cagra/search_multi_cta_int8_uint32_dim128_t8.cu
+      src/neighbors/detail/cagra/search_multi_cta_int8_uint32_dim256_t16.cu
+      src/neighbors/detail/cagra/search_multi_cta_int8_uint32_dim512_t32.cu
+      src/neighbors/detail/cagra/search_multi_cta_int8_uint32_dim1024_t32.cu
+      src/neighbors/detail/cagra/search_multi_cta_uint8_uint32_dim128_t8.cu
+      src/neighbors/detail/cagra/search_multi_cta_uint8_uint32_dim256_t16.cu
+      src/neighbors/detail/cagra/search_multi_cta_uint8_uint32_dim512_t32.cu
+      src/neighbors/detail/cagra/search_multi_cta_uint8_uint32_dim1024_t32.cu
+      src/neighbors/detail/cagra/search_single_cta_float_uint32_dim128_t8.cu
+      src/neighbors/detail/cagra/search_single_cta_float_uint32_dim256_t16.cu
+      src/neighbors/detail/cagra/search_single_cta_float_uint32_dim512_t32.cu
+      src/neighbors/detail/cagra/search_single_cta_float_uint32_dim1024_t32.cu
+      src/neighbors/detail/cagra/search_single_cta_int8_uint32_dim128_t8.cu
+      src/neighbors/detail/cagra/search_single_cta_int8_uint32_dim256_t16.cu
+      src/neighbors/detail/cagra/search_single_cta_int8_uint32_dim512_t32.cu
+      src/neighbors/detail/cagra/search_single_cta_int8_uint32_dim1024_t32.cu
+      src/neighbors/detail/cagra/search_single_cta_uint8_uint32_dim128_t8.cu
+      src/neighbors/detail/cagra/search_single_cta_uint8_uint32_dim256_t16.cu
+      src/neighbors/detail/cagra/search_single_cta_uint8_uint32_dim512_t32.cu
+      src/neighbors/detail/cagra/search_single_cta_uint8_uint32_dim1024_t32.cu
       src/neighbors/detail/ivf_flat_interleaved_scan_float_float_int64_t.cu
       src/neighbors/detail/ivf_flat_interleaved_scan_int8_t_int32_t_int64_t.cu
       src/neighbors/detail/ivf_flat_interleaved_scan_uint8_t_uint32_t_int64_t.cu
@@ -365,6 +380,9 @@
       src/neighbors/detail/ivf_pq_compute_similarity_half_fp8_false.cu
       src/neighbors/detail/ivf_pq_compute_similarity_half_fp8_true.cu
       src/neighbors/detail/ivf_pq_compute_similarity_half_half.cu
+      src/neighbors/detail/refine_host_float_float.cpp
+      src/neighbors/detail/refine_host_int8_t_float.cpp
+      src/neighbors/detail/refine_host_uint8_t_float.cpp
       src/neighbors/detail/selection_faiss_int32_t_float.cu
       src/neighbors/detail/selection_faiss_int_double.cu
       src/neighbors/detail/selection_faiss_long_float.cu
@@ -410,6 +428,9 @@
       src/raft_runtime/distance/pairwise_distance.cu
       src/raft_runtime/matrix/select_k_float_int64_t.cu
       src/raft_runtime/neighbors/brute_force_knn_int64_t_float.cu
+      src/raft_runtime/neighbors/cagra_build.cu
+      src/raft_runtime/neighbors/cagra_search.cu
+      src/raft_runtime/neighbors/cagra_serialize.cu
       src/raft_runtime/neighbors/ivf_flat_build.cu
       src/raft_runtime/neighbors/ivf_flat_search.cu
       src/raft_runtime/neighbors/ivf_flat_serialize.cu
@@ -459,188 +480,6 @@
                  INTERFACE_POSITION_INDEPENDENT_CODE ON
     )
   endif()
-=======
-  add_library(
-    raft_lib
-    src/core/logger.cpp
-    src/distance/detail/pairwise_matrix/dispatch_canberra_double_double_double_int.cu
-    src/distance/detail/pairwise_matrix/dispatch_canberra_float_float_float_int.cu
-    src/distance/detail/pairwise_matrix/dispatch_correlation_double_double_double_int.cu
-    src/distance/detail/pairwise_matrix/dispatch_correlation_float_float_float_int.cu
-    src/distance/detail/pairwise_matrix/dispatch_cosine_double_double_double_int.cu
-    src/distance/detail/pairwise_matrix/dispatch_cosine_float_float_float_int.cu
-    src/distance/detail/pairwise_matrix/dispatch_hamming_unexpanded_double_double_double_int.cu
-    src/distance/detail/pairwise_matrix/dispatch_hamming_unexpanded_float_float_float_int.cu
-    src/distance/detail/pairwise_matrix/dispatch_hellinger_expanded_double_double_double_int.cu
-    src/distance/detail/pairwise_matrix/dispatch_hellinger_expanded_float_float_float_int.cu
-    src/distance/detail/pairwise_matrix/dispatch_jensen_shannon_double_double_double_int.cu
-    src/distance/detail/pairwise_matrix/dispatch_jensen_shannon_float_float_float_int.cu
-    src/distance/detail/pairwise_matrix/dispatch_kl_divergence_double_double_double_int.cu
-    src/distance/detail/pairwise_matrix/dispatch_kl_divergence_float_float_float_int.cu
-    src/distance/detail/pairwise_matrix/dispatch_l1_double_double_double_int.cu
-    src/distance/detail/pairwise_matrix/dispatch_l1_float_float_float_int.cu
-    src/distance/detail/pairwise_matrix/dispatch_l2_expanded_double_double_double_int.cu
-    src/distance/detail/pairwise_matrix/dispatch_l2_expanded_float_float_float_int.cu
-    src/distance/detail/pairwise_matrix/dispatch_l2_unexpanded_double_double_double_int.cu
-    src/distance/detail/pairwise_matrix/dispatch_l2_unexpanded_float_float_float_int.cu
-    src/distance/detail/pairwise_matrix/dispatch_l_inf_double_double_double_int.cu
-    src/distance/detail/pairwise_matrix/dispatch_l_inf_float_float_float_int.cu
-    src/distance/detail/pairwise_matrix/dispatch_lp_unexpanded_double_double_double_int.cu
-    src/distance/detail/pairwise_matrix/dispatch_lp_unexpanded_float_float_float_int.cu
-    src/distance/detail/pairwise_matrix/dispatch_rbf.cu
-    src/distance/detail/pairwise_matrix/dispatch_russel_rao_double_double_double_int.cu
-    src/distance/detail/pairwise_matrix/dispatch_russel_rao_float_float_float_int.cu
-    src/distance/distance.cu
-    src/distance/fused_l2_nn.cu
-    src/linalg/detail/coalesced_reduction.cu
-    src/matrix/detail/select_k_double_int64_t.cu
-    src/matrix/detail/select_k_double_uint32_t.cu
-    src/matrix/detail/select_k_float_int64_t.cu
-    src/matrix/detail/select_k_float_uint32_t.cu
-    src/matrix/detail/select_k_float_int32.cu
-    src/matrix/detail/select_k_half_int64_t.cu
-    src/matrix/detail/select_k_half_uint32_t.cu
-    src/neighbors/ball_cover.cu
-    src/neighbors/brute_force_fused_l2_knn_float_int64_t.cu
-    src/neighbors/brute_force_knn_int64_t_float_int64_t.cu
-    src/neighbors/brute_force_knn_int64_t_float_uint32_t.cu
-    src/neighbors/brute_force_knn_int_float_int.cu
-    src/neighbors/brute_force_knn_uint32_t_float_uint32_t.cu
-    src/neighbors/detail/cagra/search_multi_cta_float_uint32_dim128_t8.cu
-    src/neighbors/detail/cagra/search_multi_cta_float_uint32_dim256_t16.cu
-    src/neighbors/detail/cagra/search_multi_cta_float_uint32_dim512_t32.cu
-    src/neighbors/detail/cagra/search_multi_cta_float_uint32_dim1024_t32.cu
-    src/neighbors/detail/cagra/search_multi_cta_int8_uint32_dim128_t8.cu
-    src/neighbors/detail/cagra/search_multi_cta_int8_uint32_dim256_t16.cu
-    src/neighbors/detail/cagra/search_multi_cta_int8_uint32_dim512_t32.cu
-    src/neighbors/detail/cagra/search_multi_cta_int8_uint32_dim1024_t32.cu
-    src/neighbors/detail/cagra/search_multi_cta_uint8_uint32_dim128_t8.cu
-    src/neighbors/detail/cagra/search_multi_cta_uint8_uint32_dim256_t16.cu
-    src/neighbors/detail/cagra/search_multi_cta_uint8_uint32_dim512_t32.cu
-    src/neighbors/detail/cagra/search_multi_cta_uint8_uint32_dim1024_t32.cu
-    src/neighbors/detail/cagra/search_single_cta_float_uint32_dim128_t8.cu
-    src/neighbors/detail/cagra/search_single_cta_float_uint32_dim256_t16.cu
-    src/neighbors/detail/cagra/search_single_cta_float_uint32_dim512_t32.cu
-    src/neighbors/detail/cagra/search_single_cta_float_uint32_dim1024_t32.cu
-    src/neighbors/detail/cagra/search_single_cta_int8_uint32_dim128_t8.cu
-    src/neighbors/detail/cagra/search_single_cta_int8_uint32_dim256_t16.cu
-    src/neighbors/detail/cagra/search_single_cta_int8_uint32_dim512_t32.cu
-    src/neighbors/detail/cagra/search_single_cta_int8_uint32_dim1024_t32.cu
-    src/neighbors/detail/cagra/search_single_cta_uint8_uint32_dim128_t8.cu
-    src/neighbors/detail/cagra/search_single_cta_uint8_uint32_dim256_t16.cu
-    src/neighbors/detail/cagra/search_single_cta_uint8_uint32_dim512_t32.cu
-    src/neighbors/detail/cagra/search_single_cta_uint8_uint32_dim1024_t32.cu
-    src/neighbors/detail/ivf_flat_interleaved_scan_float_float_int64_t.cu
-    src/neighbors/detail/ivf_flat_interleaved_scan_int8_t_int32_t_int64_t.cu
-    src/neighbors/detail/ivf_flat_interleaved_scan_uint8_t_uint32_t_int64_t.cu
-    src/neighbors/detail/ivf_flat_search.cu
-    src/neighbors/detail/ivf_pq_compute_similarity_float_float.cu
-    src/neighbors/detail/ivf_pq_compute_similarity_float_fp8_false.cu
-    src/neighbors/detail/ivf_pq_compute_similarity_float_fp8_true.cu
-    src/neighbors/detail/ivf_pq_compute_similarity_float_half.cu
-    src/neighbors/detail/ivf_pq_compute_similarity_half_fp8_false.cu
-    src/neighbors/detail/ivf_pq_compute_similarity_half_fp8_true.cu
-    src/neighbors/detail/ivf_pq_compute_similarity_half_half.cu
-    src/neighbors/detail/refine_host_float_float.cpp
-    src/neighbors/detail/refine_host_int8_t_float.cpp
-    src/neighbors/detail/refine_host_uint8_t_float.cpp
-    src/neighbors/detail/selection_faiss_int32_t_float.cu
-    src/neighbors/detail/selection_faiss_int_double.cu
-    src/neighbors/detail/selection_faiss_long_float.cu
-    src/neighbors/detail/selection_faiss_size_t_double.cu
-    src/neighbors/detail/selection_faiss_size_t_float.cu
-    src/neighbors/detail/selection_faiss_uint32_t_float.cu
-    src/neighbors/detail/selection_faiss_int64_t_double.cu
-    src/neighbors/detail/selection_faiss_int64_t_half.cu
-    src/neighbors/detail/selection_faiss_uint32_t_double.cu
-    src/neighbors/detail/selection_faiss_uint32_t_half.cu
-    src/neighbors/ivf_flat_build_float_int64_t.cu
-    src/neighbors/ivf_flat_build_int8_t_int64_t.cu
-    src/neighbors/ivf_flat_build_uint8_t_int64_t.cu
-    src/neighbors/ivf_flat_extend_float_int64_t.cu
-    src/neighbors/ivf_flat_extend_int8_t_int64_t.cu
-    src/neighbors/ivf_flat_extend_uint8_t_int64_t.cu
-    src/neighbors/ivf_flat_search_float_int64_t.cu
-    src/neighbors/ivf_flat_search_int8_t_int64_t.cu
-    src/neighbors/ivf_flat_search_uint8_t_int64_t.cu
-    src/neighbors/ivfpq_build_float_int64_t.cu
-    src/neighbors/ivfpq_build_int8_t_int64_t.cu
-    src/neighbors/ivfpq_build_uint8_t_int64_t.cu
-    src/neighbors/ivfpq_extend_float_int64_t.cu
-    src/neighbors/ivfpq_extend_int8_t_int64_t.cu
-    src/neighbors/ivfpq_extend_uint8_t_int64_t.cu
-    src/neighbors/ivfpq_search_float_int64_t.cu
-    src/neighbors/ivfpq_search_int8_t_int64_t.cu
-    src/neighbors/ivfpq_search_uint8_t_int64_t.cu
-    src/neighbors/refine_float_float.cu
-    src/neighbors/refine_int8_t_float.cu
-    src/neighbors/refine_uint8_t_float.cu
-    src/raft_runtime/cluster/cluster_cost.cuh
-    src/raft_runtime/cluster/cluster_cost_double.cu
-    src/raft_runtime/cluster/cluster_cost_float.cu
-    src/raft_runtime/cluster/kmeans_fit_double.cu
-    src/raft_runtime/cluster/kmeans_fit_float.cu
-    src/raft_runtime/cluster/kmeans_init_plus_plus_double.cu
-    src/raft_runtime/cluster/kmeans_init_plus_plus_float.cu
-    src/raft_runtime/cluster/update_centroids.cuh
-    src/raft_runtime/cluster/update_centroids_double.cu
-    src/raft_runtime/cluster/update_centroids_float.cu
-    src/raft_runtime/distance/fused_l2_min_arg.cu
-    src/raft_runtime/distance/pairwise_distance.cu
-    src/raft_runtime/matrix/select_k_float_int64_t.cu
-    src/raft_runtime/neighbors/brute_force_knn_int64_t_float.cu
-    src/raft_runtime/neighbors/cagra_build.cu
-    src/raft_runtime/neighbors/cagra_search.cu
-    src/raft_runtime/neighbors/cagra_serialize.cu
-    src/raft_runtime/neighbors/ivf_flat_build.cu
-    src/raft_runtime/neighbors/ivf_flat_search.cu
-    src/raft_runtime/neighbors/ivf_flat_serialize.cu
-    src/raft_runtime/neighbors/ivfpq_build.cu
-    src/raft_runtime/neighbors/ivfpq_deserialize.cu
-    src/raft_runtime/neighbors/ivfpq_search_float_int64_t.cu
-    src/raft_runtime/neighbors/ivfpq_search_int8_t_int64_t.cu
-    src/raft_runtime/neighbors/ivfpq_search_uint8_t_int64_t.cu
-    src/raft_runtime/neighbors/ivfpq_serialize.cu
-    src/raft_runtime/neighbors/refine_d_int64_t_float.cu
-    src/raft_runtime/neighbors/refine_d_int64_t_int8_t.cu
-    src/raft_runtime/neighbors/refine_d_int64_t_uint8_t.cu
-    src/raft_runtime/neighbors/refine_h_int64_t_float.cu
-    src/raft_runtime/neighbors/refine_h_int64_t_int8_t.cu
-    src/raft_runtime/neighbors/refine_h_int64_t_uint8_t.cu
-    src/raft_runtime/random/rmat_rectangular_generator_int64_double.cu
-    src/raft_runtime/random/rmat_rectangular_generator_int64_float.cu
-    src/raft_runtime/random/rmat_rectangular_generator_int_double.cu
-    src/raft_runtime/random/rmat_rectangular_generator_int_float.cu
-    src/spatial/knn/detail/ball_cover/registers_pass_one_2d_dist.cu
-    src/spatial/knn/detail/ball_cover/registers_pass_one_2d_euclidean.cu
-    src/spatial/knn/detail/ball_cover/registers_pass_one_2d_haversine.cu
-    src/spatial/knn/detail/ball_cover/registers_pass_one_3d_dist.cu
-    src/spatial/knn/detail/ball_cover/registers_pass_one_3d_euclidean.cu
-    src/spatial/knn/detail/ball_cover/registers_pass_one_3d_haversine.cu
-    src/spatial/knn/detail/ball_cover/registers_pass_two_2d_dist.cu
-    src/spatial/knn/detail/ball_cover/registers_pass_two_2d_euclidean.cu
-    src/spatial/knn/detail/ball_cover/registers_pass_two_2d_haversine.cu
-    src/spatial/knn/detail/ball_cover/registers_pass_two_3d_dist.cu
-    src/spatial/knn/detail/ball_cover/registers_pass_two_3d_euclidean.cu
-    src/spatial/knn/detail/ball_cover/registers_pass_two_3d_haversine.cu
-    src/spatial/knn/detail/fused_l2_knn_int32_t_float.cu
-    src/spatial/knn/detail/fused_l2_knn_int64_t_float.cu
-    src/spatial/knn/detail/fused_l2_knn_uint32_t_float.cu
-    src/util/memory_pool.cpp
-  )
-  set_target_properties(
-    raft_lib
-    PROPERTIES OUTPUT_NAME raft
-               BUILD_RPATH "\$ORIGIN"
-               INSTALL_RPATH "\$ORIGIN"
-               CXX_STANDARD 17
-               CXX_STANDARD_REQUIRED ON
-               CUDA_STANDARD 17
-               CUDA_STANDARD_REQUIRED ON
-               POSITION_INDEPENDENT_CODE ON
-               INTERFACE_POSITION_INDEPENDENT_CODE ON
-  )
->>>>>>> 25b6916a
 
   target_link_libraries(
     raft_lib
@@ -650,9 +489,7 @@
            $<TARGET_NAME_IF_EXISTS:OpenMP::OpenMP_CXX>
   )
   if(DISABLE_CUDA)
-    target_compile_options(
-      raft_lib PRIVATE "$<$<COMPILE_LANGUAGE:CXX>:${RAFT_CXX_FLAGS}>"
-    )
+    target_compile_options(raft_lib PRIVATE "$<$<COMPILE_LANGUAGE:CXX>:${RAFT_CXX_FLAGS}>")
   else()
     target_compile_options(
       raft_lib PRIVATE "$<$<COMPILE_LANGUAGE:CXX>:${RAFT_CXX_FLAGS}>"
@@ -665,8 +502,7 @@
   target_compile_definitions(raft_lib PUBLIC "RAFT_COMPILED")
 
   if(DISABLE_CUDA)
-    # Controls whether or not CUDA symbols are used in headers that may be used
-    # in CUDA-free builds
+    # Controls whether or not CUDA symbols are used in headers that may be used in CUDA-free builds
     target_compile_definitions(raft_lib PUBLIC "RAFT_DISABLE_CUDA")
   endif()
 
@@ -691,7 +527,10 @@
 add_library(raft_distributed INTERFACE)
 
 # No distributed support for CUDA-free builds yet
-if(TARGET raft_distributed AND (NOT TARGET raft::distributed) AND (NOT DISABLE_CUDA))
+if(TARGET raft_distributed
+   AND (NOT TARGET raft::distributed)
+   AND (NOT DISABLE_CUDA)
+)
   add_library(raft::distributed ALIAS raft_distributed)
 endif()
 
@@ -716,7 +555,6 @@
 else()
   target_link_libraries(raft_distributed INTERFACE ucx::ucp)
 endif()
-
 
 # ##################################################################################################
 # * install targets-----------------------------------------------------------
