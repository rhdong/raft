--- conflicted
+++ resolved
@@ -202,25 +202,6 @@
     test/lap/lap.cu test/sparse/mst.cu OPTIONAL DIST
   )
 
-<<<<<<< HEAD
-    ConfigureTest(NAME SPARSE_TEST
-            PATH
-            test/sparse/add.cu
-            test/sparse/convert_coo.cu
-            test/sparse/convert_csr.cu
-            test/sparse/csr_row_slice.cu
-            test/sparse/csr_to_dense.cu
-            test/sparse/csr_transpose.cu
-            test/sparse/degree.cu
-            test/sparse/filter.cu
-            test/sparse/lobpcg.cu
-            test/sparse/norm.cu
-            test/sparse/reduce.cu
-            test/sparse/row_op.cu
-            test/sparse/sort.cu
-            test/sparse/symmetrize.cu
-    )
-=======
   ConfigureTest(
     NAME
     SPARSE_TEST
@@ -233,6 +214,7 @@
     test/sparse/csr_transpose.cu
     test/sparse/degree.cu
     test/sparse/filter.cu
+    test/sparse/lobpcg.cu
     test/sparse/norm.cu
     test/sparse/reduce.cu
     test/sparse/row_op.cu
@@ -240,7 +222,6 @@
     test/sparse/spgemmi.cu
     test/sparse/symmetrize.cu
   )
->>>>>>> efd42c9f
 
   ConfigureTest(
     NAME SPARSE_DIST_TEST PATH test/sparse/dist_coo_spmv.cu test/sparse/distance.cu OPTIONAL DIST
