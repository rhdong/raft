--- conflicted
+++ resolved
@@ -145,31 +145,7 @@
     NAME
     NEIGHBORS_BENCH
     PATH
-<<<<<<< HEAD
-    bench/prims/neighbors/knn/brute_force_filter_float_int64_t.cu
-    bench/prims/neighbors/knn/brute_force_float_int64_t.cu
-    bench/prims/neighbors/knn/brute_force_float_uint32_t.cu
-    bench/prims/neighbors/knn/cagra_float_uint32_t.cu
-    bench/prims/neighbors/knn/ivf_flat_filter_float_int64_t.cu
-    bench/prims/neighbors/knn/ivf_flat_float_int64_t.cu
-    bench/prims/neighbors/knn/ivf_flat_int8_t_int64_t.cu
-    bench/prims/neighbors/knn/ivf_flat_uint8_t_int64_t.cu
-    bench/prims/neighbors/knn/ivf_pq_float_int64_t.cu
-    bench/prims/neighbors/knn/ivf_pq_filter_float_int64_t.cu
-    bench/prims/neighbors/knn/ivf_pq_int8_t_int64_t.cu
-    bench/prims/neighbors/knn/ivf_pq_uint8_t_int64_t.cu
-    src/neighbors/detail/ivf_pq_search_filtering_float_int64_t.cu
-    src/neighbors/detail/ivf_pq_compute_similarity_float_float_bitset64.cu
-    src/neighbors/detail/ivf_pq_compute_similarity_float_fp8_false_bitset64.cu
-    src/neighbors/detail/ivf_pq_compute_similarity_float_fp8_true_bitset64.cu
-    src/neighbors/detail/ivf_pq_compute_similarity_float_half_bitset64.cu
-    src/neighbors/detail/ivf_pq_compute_similarity_half_fp8_false_bitset64.cu
-    src/neighbors/detail/ivf_pq_compute_similarity_half_fp8_true_bitset64.cu
-    src/neighbors/detail/ivf_pq_compute_similarity_half_half_bitset64.cu
-    bench/prims/neighbors/refine_float_int64_t.cu
-    bench/prims/neighbors/refine_uint8_t_int64_t.cu
-    bench/prims/main.cpp
-=======
+    neighbors/knn/brute_force_filter_float_int64_t.cu
     neighbors/knn/brute_force_float_int64_t.cu
     neighbors/knn/brute_force_float_uint32_t.cu
     neighbors/knn/cagra_float_uint32_t.cu
@@ -192,7 +168,6 @@
     neighbors/refine_float_int64_t.cu
     neighbors/refine_uint8_t_int64_t.cu
     main.cpp
->>>>>>> efcd11f0
     OPTIONAL
     LIB
     EXPLICIT_INSTANTIATE_ONLY
