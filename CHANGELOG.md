--- conflicted
+++ resolved
@@ -13,11 +13,8 @@
 - PR #38: Remove #include <cudart_utils.h> from `raft/mr/`
 - PR #39: Adding a virtual destructor to `raft::handle_t` and `raft::comms::comms_t`
 - PR #41: Upgrade to `cusparseSpMV()`, alg selection, and rectangular matrices.
-<<<<<<< HEAD
 - PR #45: Add Ampere target to cuda11 cmake
-=======
 - PR #47: Use gtest conda package in CMake/build.sh by default
->>>>>>> ede440c4
 
 ## Bug Fixes
 - PR #17: Make destructor inline to avoid redeclaration error
