--- conflicted
+++ resolved
@@ -18,15 +18,9 @@
 - cupy
 - cxx-compiler
 - cython>=0.29,<0.30
-<<<<<<< HEAD
 - dask-cuda=23.04
-- dask>=2022.12.0
-- distributed>=2022.12.0
-=======
-- dask-cuda=23.02
 - dask==2023.1.1
 - distributed==2023.1.1
->>>>>>> bd0d86b0
 - doxygen>=1.8.20
 - faiss-proc=*=cuda
 - gcc_linux-64=9
